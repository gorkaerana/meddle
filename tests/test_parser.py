--- conflicted
+++ resolved
@@ -469,18 +469,6 @@
         Command.loads(path.read_text()).validate()
 
 
-<<<<<<< HEAD
-def test_Component___contains__():
-    assert Attribute("order", 1) in Component(
-        "", "", [Attribute("order", 1), Attribute("label", "a label")]
-    )
-
-
-def test_Command___contains__():
-    assert Attribute("order", 1) in Component(
-        "", "", [Attribute("order", 1), Attribute("label", "a label")]
-    )
-=======
 @pytest.mark.parametrize(
     "value,attribute",
     [
@@ -497,7 +485,7 @@
 @pytest.mark.parametrize(
     "value,attribute",
     [
-        (["field1", "field2"], Attribute("fields", ["field1", "field2", "field3"])),
+        (["field4", "field5"], Attribute("fields", ["field1", "field2", "field3"])),
     ],
 )
 def test_Attribute___contains___negative(value, attribute):
@@ -670,5 +658,4 @@
     ],
 )
 def test_Command___contains___negative(value, component):
-    assert value not in component
->>>>>>> 57f76804
+    assert value not in component